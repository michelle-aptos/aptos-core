--- conflicted
+++ resolved
@@ -1,22 +1,12 @@
 // Copyright (c) Aptos
 // SPDX-License-Identifier: Apache-2.0
 
-<<<<<<< HEAD
-use crate::{error::QuorumStoreError, monitor, state_replication::PayloadManager};
-use anyhow::Result;
-use aptos_logger::prelude::*;
-use aptos_types::block_info::Round;
-use consensus_types::{
-    common::{Payload, PayloadFilter},
-    request_response::{ConsensusResponse, WrapperCommand},
-=======
 use crate::quorum_store::batch_reader::BatchReader;
 use aptos_consensus_types::{
     block::Block,
     common::{DataStatus, Payload},
     proof_of_store::{LogicalTime, ProofOfStore},
     request_response::PayloadRequest,
->>>>>>> 2334576f
 };
 use aptos_crypto::HashValue;
 use aptos_executor_types::Error::DataNotFound;
@@ -26,38 +16,14 @@
 use aptos_types::transaction::SignedTransaction;
 use futures::channel::mpsc::Sender;
 use futures::SinkExt;
+use std::sync::Arc;
 use tokio::sync::oneshot;
 
-<<<<<<< HEAD
-/// Client that pulls blocks from Quorum Store
-#[derive(Clone)]
-pub struct QuorumStoreClient {
-    consensus_to_quorum_store_sender: mpsc::Sender<WrapperCommand>,
-    poll_count: u64,
-    /// Timeout for consensus to pull transactions from quorum store and get a response (in milliseconds)
-    pull_timeout_ms: u64,
-}
-
-impl QuorumStoreClient {
-    pub fn new(
-        consensus_to_quorum_store_sender: mpsc::Sender<WrapperCommand>,
-        poll_count: u64,
-        pull_timeout_ms: u64,
-    ) -> Self {
-        assert!(
-            poll_count > 0,
-            "poll_count = 0 won't pull any txns from quorum store"
-        );
-        Self {
-            consensus_to_quorum_store_sender,
-            poll_count,
-            pull_timeout_ms,
-=======
 /// Responsible to extract the transactions out of the payload and notify QuorumStore about commits.
 /// If QuorumStore is enabled, has to ask BatchReader for the transaction behind the proofs of availability in the payload.
 pub enum PayloadManager {
     DirectMempool,
-    InQuorumStore(BatchReader, Mutex<Sender<PayloadRequest>>),
+    InQuorumStore(Arc<BatchReader>, Mutex<Sender<PayloadRequest>>),
 }
 
 impl PayloadManager {
@@ -82,43 +48,10 @@
             } else {
                 debug!("QS: skipped expired pos");
             }
->>>>>>> 2334576f
         }
         receivers
     }
 
-<<<<<<< HEAD
-    async fn pull_internal(
-        &self,
-        round: Round,
-        max_items: u64,
-        max_bytes: u64,
-        exclude_payloads: PayloadFilter,
-    ) -> Result<Payload, QuorumStoreError> {
-        let (callback, callback_rcv) = oneshot::channel();
-        let req = WrapperCommand::GetBlockRequest(
-            round,
-            max_items,
-            max_bytes,
-            exclude_payloads.clone(),
-            callback,
-        );
-        // send to shared mempool
-        self.consensus_to_quorum_store_sender
-            .clone()
-            .try_send(req)
-            .map_err(anyhow::Error::from)?;
-        // wait for response
-        match monitor!(
-            "pull_payload",
-            timeout(Duration::from_millis(self.pull_timeout_ms), callback_rcv).await
-        ) {
-            Err(_) => {
-                Err(anyhow::anyhow!("[consensus] did not receive GetBlockResponse on time").into())
-            }
-            Ok(resp) => match resp.map_err(anyhow::Error::from)?? {
-                ConsensusResponse::GetBlockResponse(payload) => Ok(payload),
-=======
     ///Pass commit information to BatchReader and QuorumStore wrapper for their internal cleanups.
     pub async fn notify_commit(&self, logical_time: LogicalTime, payloads: Vec<Payload>) {
         match self {
@@ -170,38 +103,10 @@
                 Payload::DirectMempool(_) => {
                     unreachable!()
                 }
->>>>>>> 2334576f
             },
         }
     }
 
-<<<<<<< HEAD
-#[async_trait::async_trait]
-impl PayloadManager for QuorumStoreClient {
-    async fn pull_payload(
-        &self,
-        round: Round,
-        max_items: u64,
-        max_bytes: u64,
-        exclude_payloads: PayloadFilter,
-        wait_callback: BoxFuture<'static, ()>,
-        pending_ordering: bool,
-    ) -> Result<Payload, QuorumStoreError> {
-        fail_point!("consensus::pull_payload", |_| {
-            Err(anyhow::anyhow!("Injected error in pull_payload").into())
-        });
-        let mut callback_wrapper = Some(wait_callback);
-        // keep polling QuorumStore until there's payloads available or there's still pending payloads
-        let mut count = self.poll_count;
-        let payload = loop {
-            count -= 1;
-            let payload = self
-                .pull_internal(round, max_items, max_bytes, exclude_payloads.clone())
-                .await?;
-            if payload.is_empty() && !pending_ordering && count > 0 {
-                if let Some(callback) = callback_wrapper.take() {
-                    callback.await;
-=======
     /// Extract transaction from a given block
     /// Assumes it is never called for the same block concurrently. Otherwise status can be None.
     pub async fn get_transactions(&self, block: &Block) -> Result<Vec<SignedTransaction>, Error> {
@@ -273,7 +178,6 @@
                             .replace(DataStatus::Cached(ret.clone()));
                         Ok(ret)
                     }
->>>>>>> 2334576f
                 }
             }
             (_, _) => unreachable!(
